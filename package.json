{
  "name": "deploy-node-app",
<<<<<<< HEAD
  "version": "1.0.0",
  "description": "Easily deploy Node.js applications to Kubernetes, with one command",
=======
  "version": "0.2.0",
  "description": "Easily deploy Node.js applications to Kubernetes or Docker, with one command",
>>>>>>> df3e39b4
  "main": "src/index.js",
  "repository": "https://github.com/kubesail/deploy-node-app",
  "license": "MIT",
  "contributors": [
    {
      "name": "Seandon Mooy",
      "email": "seandon@kubesail.com"
    },
    {
      "name": "Dan Pastusek",
      "email": "dan@kubesail.com"
    }
  ],
  "bin": {
    "deploy-node-app": "src/index.js",
    "deploy-to-kube": "src/index.js"
  },
  "authors": [
    "Seandon Mooy <seandon@kubesail.com>",
    "Dan Pastusek <dan@kubesail.com>"
  ],
  "devDependencies": {
    "babel-eslint": "^10.0.1",
    "create-node-app": "^1.1.0",
    "eslint": "^5.16.0",
    "eslint-config-standard": "^12.0.0",
    "eslint-plugin-flowtype": "^3.9.1",
    "eslint-plugin-import": "^2.17.3",
    "eslint-plugin-node": "^9.1.0",
    "eslint-plugin-prettier": "^3.1.0",
    "eslint-plugin-promise": "^4.1.1",
    "eslint-plugin-security": "^1.4.0",
    "eslint-plugin-standard": "^4.0.0",
    "prettier": "^1.17.1",
    "prettier-eslint": "^8.8.2",
    "prettier-eslint-cli": "^4.7.1"
  },
  "dependencies": {
    "@nodeapp/redis": "^2.0.3",
    "ansi-styles": "^3.2.1",
    "command-exists": "^1.2.8",
    "commander": "^2.20.0",
    "diff": "^4.0.1",
    "dotenv": "^8.0.0",
    "get-kubesail-config": "^1.0.4",
    "inquirer": "^6.3.1",
    "inquirer-fuzzy-path": "^2.0.3",
    "js-yaml": "^3.13.1",
    "lodash": "^4.17.11"
  },
  "prettier": {
    "printWidth": 100
  }
}<|MERGE_RESOLUTION|>--- conflicted
+++ resolved
@@ -1,12 +1,7 @@
 {
   "name": "deploy-node-app",
-<<<<<<< HEAD
-  "version": "1.0.0",
-  "description": "Easily deploy Node.js applications to Kubernetes, with one command",
-=======
   "version": "0.2.0",
   "description": "Easily deploy Node.js applications to Kubernetes or Docker, with one command",
->>>>>>> df3e39b4
   "main": "src/index.js",
   "repository": "https://github.com/kubesail/deploy-node-app",
   "license": "MIT",
