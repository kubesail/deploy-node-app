--- conflicted
+++ resolved
@@ -1,12 +1,8 @@
-# Deploy Node App ![CircleCI](https://img.shields.io/circleci/build/github/kubesail/deploy-node-app.svg) [![npm version](https://img.shields.io/npm/v/deploy-node-app.svg)](https://www.npmjs.com/package/deploy-node-app)
+# deploy-node-app
 
-<<<<<<< HEAD
-Deploy your Node.js app and its dependencies to Kubernetes with a single command. No config required.
-=======
 [![npm version](https://img.shields.io/npm/v/deploy-node-app.svg?style=flat-square)](https://www.npmjs.com/package/deploy-node-app)
 
 Deploy your node.js app to Kubernetes or Docker with a single command. No config required.
->>>>>>> df3e39b4
 
 Supports any Kubernetes cluster, including the following:
 
@@ -37,9 +33,6 @@
 1. Create a Kubernetes deployment file
 1. Deploy your app on a Kubernetes cluster
    - Configure a free namespace on KubeSail (if desired)
-1. Deploy any depdencies ([meta-modules](https://github.com/metamodules/documentation)) your app relies on
-
-Deploy Node App is also able to generate a local development configuration for docker-compose, by passing `--format compose`
 
 
 ### Usage and examples
